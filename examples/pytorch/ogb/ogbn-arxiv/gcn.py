--- conflicted
+++ resolved
@@ -11,17 +11,12 @@
 import torch.optim as optim
 from matplotlib import pyplot as plt
 from matplotlib.ticker import AutoMinorLocator, MultipleLocator
-<<<<<<< HEAD
 from ogb.nodeproppred import DglNodePropPredDataset, Evaluator
-=======
-from ogb.nodeproppred import DglNodePropPredDataset
->>>>>>> 71629f49
 
 from models import GCN
 
 device = None
 in_feats, n_classes = None, None
-<<<<<<< HEAD
 
 
 def gen_model(args):
@@ -39,8 +34,6 @@
     y = th.log(0.5 + y) - math.log(0.5)
     return th.mean(y)
 
-=======
->>>>>>> 71629f49
 
 def compute_acc(pred, labels, evaluator):
     return evaluator.eval({"y_pred": pred.argmax(dim=-1, keepdim=True), "y_true": labels})["acc"]
@@ -58,15 +51,6 @@
             param_group["lr"] = lr * epoch / 50
 
 
-<<<<<<< HEAD
-=======
-def add_labels(feat, labels, idx):
-    onehot = th.zeros([feat.shape[0], n_classes]).to(device)
-    onehot[idx, labels[idx]] = 1
-    return th.cat([feat, onehot], dim=-1)
-
-
->>>>>>> 71629f49
 def train(model, graph, labels, train_idx, optimizer, use_labels):
     model.train()
 
@@ -83,10 +67,7 @@
     else:
         mask_rate = 0.5
         mask = th.rand(train_idx.shape) < mask_rate
-<<<<<<< HEAD
-
-=======
->>>>>>> 71629f49
+
         train_pred_idx = train_idx[mask]
 
     optimizer.zero_grad()
@@ -99,11 +80,7 @@
 
 
 @th.no_grad()
-<<<<<<< HEAD
 def evaluate(model, graph, labels, train_idx, val_idx, test_idx, use_labels, evaluator):
-=======
-def evaluate(model, graph, labels, train_idx, val_idx, test_idx, use_labels):
->>>>>>> 71629f49
     model.eval()
 
     feat = graph.ndata["feat"]
@@ -117,42 +94,16 @@
     test_loss = cross_entropy(pred[test_idx], labels[test_idx])
 
     return (
-<<<<<<< HEAD
         compute_acc(pred[train_idx], labels[train_idx], evaluator),
         compute_acc(pred[val_idx], labels[val_idx], evaluator),
         compute_acc(pred[test_idx], labels[test_idx], evaluator),
-=======
-        compute_acc(pred[train_idx], labels[train_idx]),
-        compute_acc(pred[val_idx], labels[val_idx]),
-        compute_acc(pred[test_idx], labels[test_idx]),
->>>>>>> 71629f49
         train_loss,
         val_loss,
         test_loss,
     )
 
 
-<<<<<<< HEAD
 def run(args, graph, labels, train_idx, val_idx, test_idx, evaluator, n_running):
-=======
-def adjust_learning_rate(optimizer, lr, epoch):
-    if epoch <= 50:
-        for param_group in optimizer.param_groups:
-            param_group["lr"] = lr * epoch / 50
-
-
-def gen_model(args):
-    if args.use_labels:
-        model = GCN(
-            in_feats + n_classes, args.n_hidden, n_classes, args.n_layers, F.relu, args.dropout, args.use_linear
-        )
-    else:
-        model = GCN(in_feats, args.n_hidden, n_classes, args.n_layers, F.relu, args.dropout, args.use_linear)
-    return model
-
-
-def run(args, graph, labels, train_idx, val_idx, test_idx, n_running):
->>>>>>> 71629f49
     # define model and optimizer
     model = gen_model(args)
     model = model.to(device)
@@ -173,7 +124,6 @@
         tic = time.time()
 
         adjust_learning_rate(optimizer, args.lr, epoch)
-<<<<<<< HEAD
 
         loss, pred = train(model, graph, labels, train_idx, optimizer, args.use_labels)
         acc = compute_acc(pred[train_idx], labels[train_idx], evaluator)
@@ -183,24 +133,11 @@
         )
 
         lr_scheduler.step(loss)
-=======
-
-        loss, pred = train(model, graph, labels, train_idx, optimizer, args.use_labels)
-        acc = compute_acc(pred[train_idx], labels[train_idx])
->>>>>>> 71629f49
 
         train_acc, val_acc, test_acc, train_loss, val_loss, test_loss = evaluate(
             model, graph, labels, train_idx, val_idx, test_idx, args.use_labels
         )
 
-<<<<<<< HEAD
-=======
-        lr_scheduler.step(loss)
-
-        toc = time.time()
-        total_time += toc - tic
-
->>>>>>> 71629f49
         # if val_acc > best_val_acc:
         if val_loss < best_val_loss:
             best_val_loss = val_loss
@@ -210,11 +147,7 @@
         if epoch % args.log_every == 0:
             print(f"Epoch: {epoch}/{args.n_epochs}")
             print(
-<<<<<<< HEAD
                 f"Loss: {loss.item():.4f}, Acc: {acc:.4f}\n"
-=======
-                f"Loss: {loss.item():.4f}, Acc: {acc.item():.4f}\n"
->>>>>>> 71629f49
                 f"Train/Val/Test loss: {train_loss:.4f}/{val_loss:.4f}/{test_loss:.4f}\n"
                 f"Train/Val/Test/Best val/Best test acc: {train_acc:.4f}/{val_acc:.4f}/{test_acc:.4f}/{best_val_acc:.4f}/{best_test_acc:.4f}"
             )
@@ -330,11 +263,7 @@
     test_accs = []
 
     for i in range(args.n_runs):
-<<<<<<< HEAD
         val_acc, test_acc = run(args, graph, labels, train_idx, val_idx, test_idx, evaluator, i)
-=======
-        val_acc, test_acc = run(args, graph, labels, train_idx, val_idx, test_idx, i)
->>>>>>> 71629f49
         val_accs.append(val_acc)
         test_accs.append(test_acc)
 
